--- conflicted
+++ resolved
@@ -194,7 +194,6 @@
 
 It is easy to [type defaults for functional components](https://twitter.com/GeeWengel/status/1000242363376205825), but there is some debate in the community on how to type the `static defaultProps` field for class-based components. 
 
-<<<<<<< HEAD
 It is easy to type a defaultProps static member of a React component. There's more than one way to do it, but since we want to show the neatest code as possible
 we choosed to propose this way of implementing them:
 
@@ -240,10 +239,6 @@
 The problem with this approach that if we need to add another prop in the future to the defaultProps map then I should update the 
 `IMyComponentDefaultProps`!
 </details>
-=======
-**We have an active discussion on several approaches on how to do this. [Please check out our issue here](https://github.com/sw-yx/react-typescript-cheatsheet/issues/4).**
->>>>>>> 04fe13ef
-
 
 ## Extracting Prop Types
 
